--- conflicted
+++ resolved
@@ -30,10 +30,7 @@
 #include "file.h"
 #include "lib.h"
 #include "label.h"
-<<<<<<< HEAD
-=======
 #include "net.h"
->>>>>>> bb176f67
 #include "perms.h"
 #include "resource.h"
 
@@ -201,7 +198,6 @@
 #define PROF_REPLACE 0
 
 #define profile_unconfined(X) ((X)->mode == APPARMOR_UNCONFINED)
-<<<<<<< HEAD
 
 /**
  * aa_get_newest_profile - simple wrapper fn to wrap the label version
@@ -216,22 +212,6 @@
 	return labels_profile(aa_get_newest_label(&p->label));
 }
 
-=======
-
-/**
- * aa_get_newest_profile - simple wrapper fn to wrap the label version
- * @p: profile (NOT NULL)
- *
- * Returns refcount to newest version of the profile (maybe @p)
- *
- * Requires: @p must be held with a valid refcount
- */
-static inline struct aa_profile *aa_get_newest_profile(struct aa_profile *p)
-{
-	return labels_profile(aa_get_newest_label(&p->label));
-}
-
->>>>>>> bb176f67
 #define PROFILE_MEDIATES(P, T)  ((P)->policy.start[(T)])
 /* safe version of POLICY_MEDIATES for full range input */
 static inline unsigned int PROFILE_MEDIATES_SAFE(struct aa_profile *profile,
@@ -242,8 +222,6 @@
 					profile->policy.start[0], &class, 1);
 	return 0;
 }
-<<<<<<< HEAD
-=======
 
 static inline unsigned int PROFILE_MEDIATES_AF(struct aa_profile *profile,
 					       u16 AF) {
@@ -254,7 +232,6 @@
 		return 0;
 	return aa_dfa_match_len(profile->policy.dfa, state, (char *) &be_af, 2);
 }
->>>>>>> bb176f67
 
 /**
  * aa_get_profile - increment refcount on profile @p
