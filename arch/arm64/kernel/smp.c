/*
 * SMP initialisation and IPI support
 * Based on arch/arm/kernel/smp.c
 *
 * Copyright (C) 2012 ARM Ltd.
 *
 * This program is free software; you can redistribute it and/or modify
 * it under the terms of the GNU General Public License version 2 as
 * published by the Free Software Foundation.
 *
 * This program is distributed in the hope that it will be useful,
 * but WITHOUT ANY WARRANTY; without even the implied warranty of
 * MERCHANTABILITY or FITNESS FOR A PARTICULAR PURPOSE.  See the
 * GNU General Public License for more details.
 *
 * You should have received a copy of the GNU General Public License
 * along with this program.  If not, see <http://www.gnu.org/licenses/>.
 */

#include <linux/acpi.h>
#include <linux/delay.h>
#include <linux/init.h>
#include <linux/spinlock.h>
#include <linux/sched.h>
#include <linux/interrupt.h>
#include <linux/cache.h>
#include <linux/profile.h>
#include <linux/errno.h>
#include <linux/mm.h>
#include <linux/err.h>
#include <linux/cpu.h>
#include <linux/smp.h>
#include <linux/seq_file.h>
#include <linux/irq.h>
#include <linux/percpu.h>
#include <linux/clockchips.h>
#include <linux/completion.h>
#include <linux/of.h>
#include <linux/irq_work.h>
#include <linux/perf/arm_pmu.h>

#include <asm/alternative.h>
#include <asm/atomic.h>
#include <asm/cacheflush.h>
#include <asm/cpu.h>
#include <asm/cputype.h>
#include <asm/cpu_ops.h>
#include <asm/mmu_context.h>
#include <asm/numa.h>
#include <asm/pgtable.h>
#include <asm/pgalloc.h>
#include <asm/processor.h>
#include <asm/smp_plat.h>
#include <asm/sections.h>
#include <asm/tlbflush.h>
#include <asm/ptrace.h>
#include <asm/virt.h>

#define CREATE_TRACE_POINTS
#include <trace/events/ipi.h>

/*
 * as from 2.5, kernels no longer have an init_tasks structure
 * so we need some other way of telling a new secondary core
 * where to place its SVC stack
 */
struct secondary_data secondary_data;
/* Number of CPUs which aren't online, but looping in kernel text. */
int cpus_stuck_in_kernel;

enum ipi_msg_type {
	IPI_RESCHEDULE,
	IPI_CALL_FUNC,
	IPI_CPU_STOP,
	IPI_TIMER,
	IPI_IRQ_WORK,
	IPI_WAKEUP
};

#ifdef CONFIG_ARM64_VHE

/* Whether the boot CPU is running in HYP mode or not*/
static bool boot_cpu_hyp_mode;

static inline void save_boot_cpu_run_el(void)
{
	boot_cpu_hyp_mode = is_kernel_in_hyp_mode();
}

static inline bool is_boot_cpu_in_hyp_mode(void)
{
	return boot_cpu_hyp_mode;
}

/*
 * Verify that a secondary CPU is running the kernel at the same
 * EL as that of the boot CPU.
 */
void verify_cpu_run_el(void)
{
	bool in_el2 = is_kernel_in_hyp_mode();
	bool boot_cpu_el2 = is_boot_cpu_in_hyp_mode();

	if (in_el2 ^ boot_cpu_el2) {
		pr_crit("CPU%d: mismatched Exception Level(EL%d) with boot CPU(EL%d)\n",
					smp_processor_id(),
					in_el2 ? 2 : 1,
					boot_cpu_el2 ? 2 : 1);
		cpu_panic_kernel();
	}
}

#else
static inline void save_boot_cpu_run_el(void) {}
#endif

#ifdef CONFIG_HOTPLUG_CPU
static int op_cpu_kill(unsigned int cpu);
#else
static inline int op_cpu_kill(unsigned int cpu)
{
	return -ENOSYS;
}
#endif


/*
 * Boot a secondary CPU, and assign it the specified idle task.
 * This also gives us the initial stack to use for this CPU.
 */
static int boot_secondary(unsigned int cpu, struct task_struct *idle)
{
	if (cpu_ops[cpu]->cpu_boot)
		return cpu_ops[cpu]->cpu_boot(cpu);

	return -EOPNOTSUPP;
}

static DECLARE_COMPLETION(cpu_running);

int __cpu_up(unsigned int cpu, struct task_struct *idle)
{
	int ret;
	long status;

	/*
	 * We need to tell the secondary core where to find its stack and the
	 * page tables.
	 */
	secondary_data.stack = task_stack_page(idle) + THREAD_START_SP;
	update_cpu_boot_status(CPU_MMU_OFF);
	__flush_dcache_area(&secondary_data, sizeof(secondary_data));

	/*
	 * Now bring the CPU into our world.
	 */
	ret = boot_secondary(cpu, idle);
	if (ret == 0) {
		/*
		 * CPU was successfully started, wait for it to come online or
		 * time out.
		 */
		wait_for_completion_timeout(&cpu_running,
					    msecs_to_jiffies(1000));

		if (!cpu_online(cpu)) {
			pr_crit("CPU%u: failed to come online\n", cpu);
			ret = -EIO;
		}
	} else {
		pr_err("CPU%u: failed to boot: %d\n", cpu, ret);
	}

	secondary_data.stack = NULL;
	status = READ_ONCE(secondary_data.status);
	if (ret && status) {

		if (status == CPU_MMU_OFF)
			status = READ_ONCE(__early_cpu_boot_status);

		switch (status) {
		default:
			pr_err("CPU%u: failed in unknown state : 0x%lx\n",
					cpu, status);
			break;
		case CPU_KILL_ME:
			if (!op_cpu_kill(cpu)) {
				pr_crit("CPU%u: died during early boot\n", cpu);
				break;
			}
			/* Fall through */
			pr_crit("CPU%u: may not have shut down cleanly\n", cpu);
		case CPU_STUCK_IN_KERNEL:
			pr_crit("CPU%u: is stuck in kernel\n", cpu);
			cpus_stuck_in_kernel++;
			break;
		case CPU_PANIC_KERNEL:
			panic("CPU%u detected unsupported configuration\n", cpu);
		}
	}

	return ret;
}

/*
 * This is the secondary CPU boot entry.  We're using this CPUs
 * idle thread stack, but a set of temporary page tables.
 */
asmlinkage void secondary_start_kernel(void)
{
	struct mm_struct *mm = &init_mm;
	unsigned int cpu = smp_processor_id();

	/*
	 * All kernel threads share the same mm context; grab a
	 * reference and switch to it.
	 */
	atomic_inc(&mm->mm_count);
	current->active_mm = mm;

	set_my_cpu_offset(per_cpu_offset(smp_processor_id()));

	/*
	 * TTBR0 is only used for the identity mapping at this stage. Make it
	 * point to zero page to avoid speculatively fetching new entries.
	 */
	cpu_uninstall_idmap();

	preempt_disable();
	trace_hardirqs_off();

	/*
	 * If the system has established the capabilities, make sure
	 * this CPU ticks all of those. If it doesn't, the CPU will
	 * fail to come online.
	 */
	check_local_cpu_capabilities();

	if (cpu_ops[cpu]->cpu_postboot)
		cpu_ops[cpu]->cpu_postboot();

	/*
	 * Log the CPU info before it is marked online and might get read.
	 */
	cpuinfo_store_cpu();

	/*
	 * Enable GIC and timers.
	 */
	notify_cpu_starting(cpu);

	store_cpu_topology(cpu);

	/*
	 * OK, now it's safe to let the boot CPU continue.  Wait for
	 * the CPU migration code to notice that the CPU is online
	 * before we continue.
	 */
	pr_info("CPU%u: Booted secondary processor [%08x]\n",
					 cpu, read_cpuid_id());
	update_cpu_boot_status(CPU_BOOT_SUCCESS);
	set_cpu_online(cpu, true);
	complete(&cpu_running);

	local_irq_enable();
	local_async_enable();

	/*
	 * OK, it's off to the idle thread for us
	 */
	cpu_startup_entry(CPUHP_AP_ONLINE_IDLE);
}

#ifdef CONFIG_HOTPLUG_CPU
static int op_cpu_disable(unsigned int cpu)
{
	/*
	 * If we don't have a cpu_die method, abort before we reach the point
	 * of no return. CPU0 may not have an cpu_ops, so test for it.
	 */
	if (!cpu_ops[cpu] || !cpu_ops[cpu]->cpu_die)
		return -EOPNOTSUPP;

	/*
	 * We may need to abort a hot unplug for some other mechanism-specific
	 * reason.
	 */
	if (cpu_ops[cpu]->cpu_disable)
		return cpu_ops[cpu]->cpu_disable(cpu);

	return 0;
}

/*
 * __cpu_disable runs on the processor to be shutdown.
 */
int __cpu_disable(void)
{
	unsigned int cpu = smp_processor_id();
	int ret;

	ret = op_cpu_disable(cpu);
	if (ret)
		return ret;

	/*
	 * Take this CPU offline.  Once we clear this, we can't return,
	 * and we must not schedule until we're ready to give up the cpu.
	 */
	set_cpu_online(cpu, false);

	/*
	 * OK - migrate IRQs away from this CPU
	 */
	irq_migrate_all_off_this_cpu();

	return 0;
}

static int op_cpu_kill(unsigned int cpu)
{
	/*
	 * If we have no means of synchronising with the dying CPU, then assume
	 * that it is really dead. We can only wait for an arbitrary length of
	 * time and hope that it's dead, so let's skip the wait and just hope.
	 */
	if (!cpu_ops[cpu]->cpu_kill)
		return 0;

	return cpu_ops[cpu]->cpu_kill(cpu);
}

/*
 * called on the thread which is asking for a CPU to be shutdown -
 * waits until shutdown has completed, or it is timed out.
 */
void __cpu_die(unsigned int cpu)
{
	int err;

	if (!cpu_wait_death(cpu, 5)) {
		pr_crit("CPU%u: cpu didn't die\n", cpu);
		return;
	}
	pr_notice("CPU%u: shutdown\n", cpu);

	/*
	 * Now that the dying CPU is beyond the point of no return w.r.t.
	 * in-kernel synchronisation, try to get the firwmare to help us to
	 * verify that it has really left the kernel before we consider
	 * clobbering anything it might still be using.
	 */
	err = op_cpu_kill(cpu);
	if (err)
		pr_warn("CPU%d may not have shut down cleanly: %d\n",
			cpu, err);
}

/*
 * Called from the idle thread for the CPU which has been shutdown.
 *
 * Note that we disable IRQs here, but do not re-enable them
 * before returning to the caller. This is also the behaviour
 * of the other hotplug-cpu capable cores, so presumably coming
 * out of idle fixes this.
 */
void cpu_die(void)
{
	unsigned int cpu = smp_processor_id();

	idle_task_exit();

	local_irq_disable();

	/* Tell __cpu_die() that this CPU is now safe to dispose of */
	(void)cpu_report_death();

	/*
	 * Actually shutdown the CPU. This must never fail. The specific hotplug
	 * mechanism must perform all required cache maintenance to ensure that
	 * no dirty lines are lost in the process of shutting down the CPU.
	 */
	cpu_ops[cpu]->cpu_die(cpu);

	BUG();
}
#endif

/*
 * Kill the calling secondary CPU, early in bringup before it is turned
 * online.
 */
void cpu_die_early(void)
{
	int cpu = smp_processor_id();

	pr_crit("CPU%d: will not boot\n", cpu);

	/* Mark this CPU absent */
	set_cpu_present(cpu, 0);

#ifdef CONFIG_HOTPLUG_CPU
	update_cpu_boot_status(CPU_KILL_ME);
	/* Check if we can park ourselves */
	if (cpu_ops[cpu] && cpu_ops[cpu]->cpu_die)
		cpu_ops[cpu]->cpu_die(cpu);
#endif
	update_cpu_boot_status(CPU_STUCK_IN_KERNEL);

	cpu_park_loop();
}

static void __init hyp_mode_check(void)
{
	if (is_hyp_mode_available())
		pr_info("CPU: All CPU(s) started at EL2\n");
	else if (is_hyp_mode_mismatched())
		WARN_TAINT(1, TAINT_CPU_OUT_OF_SPEC,
			   "CPU: CPUs started in inconsistent modes");
	else
		pr_info("CPU: All CPU(s) started at EL1\n");
}

void __init smp_cpus_done(unsigned int max_cpus)
{
	pr_info("SMP: Total of %d processors activated.\n", num_online_cpus());
	setup_cpu_features();
	hyp_mode_check();
	apply_alternatives_all();
}

void __init smp_prepare_boot_cpu(void)
{
	set_my_cpu_offset(per_cpu_offset(smp_processor_id()));
	/*
	 * Initialise the static keys early as they may be enabled by the
	 * cpufeature code.
	 */
	jump_label_init();
	cpuinfo_store_boot_cpu();
	save_boot_cpu_run_el();
	/*
	 * Run the errata work around checks on the boot CPU, once we have
	 * initialised the cpu feature infrastructure from
	 * cpuinfo_store_boot_cpu() above.
	 */
	update_cpu_errata_workarounds();
}

static u64 __init of_get_cpu_mpidr(struct device_node *dn)
{
	const __be32 *cell;
	u64 hwid;

	/*
	 * A cpu node with missing "reg" property is
	 * considered invalid to build a cpu_logical_map
	 * entry.
	 */
	cell = of_get_property(dn, "reg", NULL);
	if (!cell) {
		pr_err("%s: missing reg property\n", dn->full_name);
		return INVALID_HWID;
	}

	hwid = of_read_number(cell, of_n_addr_cells(dn));
	/*
	 * Non affinity bits must be set to 0 in the DT
	 */
	if (hwid & ~MPIDR_HWID_BITMASK) {
		pr_err("%s: invalid reg property\n", dn->full_name);
		return INVALID_HWID;
	}
	return hwid;
}

/*
 * Duplicate MPIDRs are a recipe for disaster. Scan all initialized
 * entries and check for duplicates. If any is found just ignore the
 * cpu. cpu_logical_map was initialized to INVALID_HWID to avoid
 * matching valid MPIDR values.
 */
static bool __init is_mpidr_duplicate(unsigned int cpu, u64 hwid)
{
	unsigned int i;

	for (i = 1; (i < cpu) && (i < NR_CPUS); i++)
		if (cpu_logical_map(i) == hwid)
			return true;
	return false;
}

/*
 * Initialize cpu operations for a logical cpu and
 * set it in the possible mask on success
 */
static int __init smp_cpu_setup(int cpu)
{
	if (cpu_read_ops(cpu))
		return -ENODEV;

	if (cpu_ops[cpu]->cpu_init(cpu))
		return -ENODEV;

	set_cpu_possible(cpu, true);

	return 0;
}

static bool bootcpu_valid __initdata;
static unsigned int cpu_count = 1;

#ifdef CONFIG_ACPI
/*
 * acpi_verify_and_map_madt - parse processor MADT entry
 *
 * Carry out sanity checks on MADT processor entry and initialize
 * cpu_logical_map, the ACPI parking protocol, NUMA mapping
 * and the PMU interrupts on success
 */
static void __init
acpi_verify_and_map_madt(struct acpi_madt_generic_interrupt *processor)
{
	u64 hwid = processor->arm_mpidr;

	if (!(processor->flags & ACPI_MADT_ENABLED)) {
		pr_debug("skipping disabled CPU entry with 0x%llx MPIDR\n", hwid);
		return;
	}

	if (hwid & ~MPIDR_HWID_BITMASK || hwid == INVALID_HWID) {
		pr_err("skipping CPU entry with invalid MPIDR 0x%llx\n", hwid);
		return;
	}

	if (is_mpidr_duplicate(cpu_count, hwid)) {
		pr_err("duplicate CPU MPIDR 0x%llx in MADT\n", hwid);
		return;
	}

	/* Check if GICC structure of boot CPU is available in the MADT */
	if (cpu_logical_map(0) == hwid) {
		if (bootcpu_valid) {
			pr_err("duplicate boot CPU MPIDR: 0x%llx in MADT\n",
			       hwid);
			return;
		}
		bootcpu_valid = true;
<<<<<<< HEAD
		arm_pmu_parse_acpi(0, processor);
=======
		early_map_cpu_to_node(0, acpi_numa_get_nid(0, hwid));
>>>>>>> 68962ae9
		return;
	}

	if (cpu_count >= NR_CPUS)
		return;

	/* map the logical cpu id to cpu MPIDR */
	cpu_logical_map(cpu_count) = hwid;

	/*
	 * Set-up the ACPI parking protocol cpu entries
	 * while initializing the cpu_logical_map to
	 * avoid parsing MADT entries multiple times for
	 * nothing (ie a valid cpu_logical_map entry should
	 * contain a valid parking protocol data set to
	 * initialize the cpu if the parking protocol is
	 * the only available enable method).
	 */
	acpi_set_mailbox_entry(cpu_count, processor);

	/* get PMU irq info */
	arm_pmu_parse_acpi(cpu_count, processor);

	early_map_cpu_to_node(cpu_count, acpi_numa_get_nid(cpu_count, hwid));

	cpu_count++;
}

static int __init
acpi_parse_madt_common(struct acpi_subtable_header *header,
			     const unsigned long end)
{
	struct acpi_madt_generic_interrupt *processor;

	processor = (struct acpi_madt_generic_interrupt *)header;
	if (BAD_MADT_GICC_ENTRY(processor, end))
		return -EINVAL;

	acpi_table_print_madt_entry(header);

	acpi_verify_and_map_madt(processor);

	return 0;
}
#else
#define acpi_table_parse_madt(...)	do { } while (0)
#endif

/*
 * Enumerate the possible CPU set from the device tree and build the
 * cpu logical map array containing MPIDR values related to logical
 * cpus. Assumes that cpu_logical_map(0) has already been initialized.
 */
static void __init of_parse_and_init_cpus(void)
{
	struct device_node *dn = NULL;

	while ((dn = of_find_node_by_type(dn, "cpu"))) {
		u64 hwid = of_get_cpu_mpidr(dn);

		if (hwid == INVALID_HWID)
			goto next;

		if (is_mpidr_duplicate(cpu_count, hwid)) {
			pr_err("%s: duplicate cpu reg properties in the DT\n",
				dn->full_name);
			goto next;
		}

		/*
		 * The numbering scheme requires that the boot CPU
		 * must be assigned logical id 0. Record it so that
		 * the logical map built from DT is validated and can
		 * be used.
		 */
		if (hwid == cpu_logical_map(0)) {
			if (bootcpu_valid) {
				pr_err("%s: duplicate boot cpu reg property in DT\n",
					dn->full_name);
				goto next;
			}

			bootcpu_valid = true;
			early_map_cpu_to_node(0, of_node_to_nid(dn));

			/*
			 * cpu_logical_map has already been
			 * initialized and the boot cpu doesn't need
			 * the enable-method so continue without
			 * incrementing cpu.
			 */
			continue;
		}

		if (cpu_count >= NR_CPUS)
			goto next;

		pr_debug("cpu logical map 0x%llx\n", hwid);
		cpu_logical_map(cpu_count) = hwid;

		early_map_cpu_to_node(cpu_count, of_node_to_nid(dn));
next:
		cpu_count++;
	}
}

/*
 * Enumerate the possible CPU set from the device tree or ACPI and build the
 * cpu logical map array containing MPIDR values related to logical
 * cpus. Assumes that cpu_logical_map(0) has already been initialized.
 */
void __init smp_init_cpus(void)
{
	int i;

	if (acpi_disabled)
		of_parse_and_init_cpus();
	else
		/*
		 * do a walk of MADT to determine how many CPUs
		 * we have including disabled CPUs, and get information
		 * we need for SMP init
		 */
		acpi_table_parse_madt(ACPI_MADT_TYPE_GENERIC_INTERRUPT,
				      acpi_parse_madt_common, 0);

	if (cpu_count > nr_cpu_ids)
		pr_warn("Number of cores (%d) exceeds configured maximum of %d - clipping\n",
			cpu_count, nr_cpu_ids);

	if (!bootcpu_valid) {
		pr_err("missing boot CPU MPIDR, not enabling secondaries\n");
		return;
	}

	/*
	 * We need to set the cpu_logical_map entries before enabling
	 * the cpus so that cpu processor description entries (DT cpu nodes
	 * and ACPI MADT entries) can be retrieved by matching the cpu hwid
	 * with entries in cpu_logical_map while initializing the cpus.
	 * If the cpu set-up fails, invalidate the cpu_logical_map entry.
	 */
	for (i = 1; i < nr_cpu_ids; i++) {
		if (cpu_logical_map(i) != INVALID_HWID) {
			if (smp_cpu_setup(i))
				cpu_logical_map(i) = INVALID_HWID;
		}
	}
}

void __init smp_prepare_cpus(unsigned int max_cpus)
{
	int err;
	unsigned int cpu;
	unsigned int this_cpu;

	init_cpu_topology();

	this_cpu = smp_processor_id();
	store_cpu_topology(this_cpu);
	numa_store_cpu_info(this_cpu);

	/*
	 * If UP is mandated by "nosmp" (which implies "maxcpus=0"), don't set
	 * secondary CPUs present.
	 */
	if (max_cpus == 0)
		return;

	/*
	 * Initialise the present map (which describes the set of CPUs
	 * actually populated at the present time) and release the
	 * secondaries from the bootloader.
	 */
	for_each_possible_cpu(cpu) {

		if (cpu == smp_processor_id())
			continue;

		if (!cpu_ops[cpu])
			continue;

		err = cpu_ops[cpu]->cpu_prepare(cpu);
		if (err)
			continue;

		set_cpu_present(cpu, true);
		numa_store_cpu_info(cpu);
	}
}

void (*__smp_cross_call)(const struct cpumask *, unsigned int);

void __init set_smp_cross_call(void (*fn)(const struct cpumask *, unsigned int))
{
	__smp_cross_call = fn;
}

static const char *ipi_types[NR_IPI] __tracepoint_string = {
#define S(x,s)	[x] = s
	S(IPI_RESCHEDULE, "Rescheduling interrupts"),
	S(IPI_CALL_FUNC, "Function call interrupts"),
	S(IPI_CPU_STOP, "CPU stop interrupts"),
	S(IPI_TIMER, "Timer broadcast interrupts"),
	S(IPI_IRQ_WORK, "IRQ work interrupts"),
	S(IPI_WAKEUP, "CPU wake-up interrupts"),
};

static void smp_cross_call(const struct cpumask *target, unsigned int ipinr)
{
	trace_ipi_raise(target, ipi_types[ipinr]);
	__smp_cross_call(target, ipinr);
}

void show_ipi_list(struct seq_file *p, int prec)
{
	unsigned int cpu, i;

	for (i = 0; i < NR_IPI; i++) {
		seq_printf(p, "%*s%u:%s", prec - 1, "IPI", i,
			   prec >= 4 ? " " : "");
		for_each_online_cpu(cpu)
			seq_printf(p, "%10u ",
				   __get_irq_stat(cpu, ipi_irqs[i]));
		seq_printf(p, "      %s\n", ipi_types[i]);
	}
}

u64 smp_irq_stat_cpu(unsigned int cpu)
{
	u64 sum = 0;
	int i;

	for (i = 0; i < NR_IPI; i++)
		sum += __get_irq_stat(cpu, ipi_irqs[i]);

	return sum;
}

void arch_send_call_function_ipi_mask(const struct cpumask *mask)
{
	smp_cross_call(mask, IPI_CALL_FUNC);
}

void arch_send_call_function_single_ipi(int cpu)
{
	smp_cross_call(cpumask_of(cpu), IPI_CALL_FUNC);
}

#ifdef CONFIG_ARM64_ACPI_PARKING_PROTOCOL
void arch_send_wakeup_ipi_mask(const struct cpumask *mask)
{
	smp_cross_call(mask, IPI_WAKEUP);
}
#endif

#ifdef CONFIG_IRQ_WORK
void arch_irq_work_raise(void)
{
	if (__smp_cross_call)
		smp_cross_call(cpumask_of(smp_processor_id()), IPI_IRQ_WORK);
}
#endif

/*
 * ipi_cpu_stop - handle IPI from smp_send_stop()
 */
static void ipi_cpu_stop(unsigned int cpu)
{
	set_cpu_online(cpu, false);

	local_irq_disable();

	while (1)
		cpu_relax();
}

/*
 * Main handler for inter-processor interrupts
 */
void handle_IPI(int ipinr, struct pt_regs *regs)
{
	unsigned int cpu = smp_processor_id();
	struct pt_regs *old_regs = set_irq_regs(regs);

	if ((unsigned)ipinr < NR_IPI) {
		trace_ipi_entry_rcuidle(ipi_types[ipinr]);
		__inc_irq_stat(cpu, ipi_irqs[ipinr]);
	}

	switch (ipinr) {
	case IPI_RESCHEDULE:
		scheduler_ipi();
		break;

	case IPI_CALL_FUNC:
		irq_enter();
		generic_smp_call_function_interrupt();
		irq_exit();
		break;

	case IPI_CPU_STOP:
		irq_enter();
		ipi_cpu_stop(cpu);
		irq_exit();
		break;

#ifdef CONFIG_GENERIC_CLOCKEVENTS_BROADCAST
	case IPI_TIMER:
		irq_enter();
		tick_receive_broadcast();
		irq_exit();
		break;
#endif

#ifdef CONFIG_IRQ_WORK
	case IPI_IRQ_WORK:
		irq_enter();
		irq_work_run();
		irq_exit();
		break;
#endif

#ifdef CONFIG_ARM64_ACPI_PARKING_PROTOCOL
	case IPI_WAKEUP:
		WARN_ONCE(!acpi_parking_protocol_valid(cpu),
			  "CPU%u: Wake-up IPI outside the ACPI parking protocol\n",
			  cpu);
		break;
#endif

	default:
		pr_crit("CPU%u: Unknown IPI message 0x%x\n", cpu, ipinr);
		break;
	}

	if ((unsigned)ipinr < NR_IPI)
		trace_ipi_exit_rcuidle(ipi_types[ipinr]);
	set_irq_regs(old_regs);
}

void smp_send_reschedule(int cpu)
{
	smp_cross_call(cpumask_of(cpu), IPI_RESCHEDULE);
}

#ifdef CONFIG_GENERIC_CLOCKEVENTS_BROADCAST
void tick_broadcast(const struct cpumask *mask)
{
	smp_cross_call(mask, IPI_TIMER);
}
#endif

void smp_send_stop(void)
{
	unsigned long timeout;

	if (num_online_cpus() > 1) {
		cpumask_t mask;

		cpumask_copy(&mask, cpu_online_mask);
		cpumask_clear_cpu(smp_processor_id(), &mask);

		if (system_state == SYSTEM_BOOTING ||
		    system_state == SYSTEM_RUNNING)
			pr_crit("SMP: stopping secondary CPUs\n");
		smp_cross_call(&mask, IPI_CPU_STOP);
	}

	/* Wait up to one second for other CPUs to stop */
	timeout = USEC_PER_SEC;
	while (num_online_cpus() > 1 && timeout--)
		udelay(1);

	if (num_online_cpus() > 1)
		pr_warning("SMP: failed to stop secondary CPUs %*pbl\n",
			   cpumask_pr_args(cpu_online_mask));
}

/*
 * not supported here
 */
int setup_profiling_timer(unsigned int multiplier)
{
	return -EINVAL;
}

static bool have_cpu_die(void)
{
#ifdef CONFIG_HOTPLUG_CPU
	int any_cpu = raw_smp_processor_id();

	if (cpu_ops[any_cpu]->cpu_die)
		return true;
#endif
	return false;
}

bool cpus_are_stuck_in_kernel(void)
{
	bool smp_spin_tables = (num_possible_cpus() > 1 && !have_cpu_die());

	return !!cpus_stuck_in_kernel || smp_spin_tables;
}<|MERGE_RESOLUTION|>--- conflicted
+++ resolved
@@ -546,11 +546,8 @@
 			return;
 		}
 		bootcpu_valid = true;
-<<<<<<< HEAD
 		arm_pmu_parse_acpi(0, processor);
-=======
 		early_map_cpu_to_node(0, acpi_numa_get_nid(0, hwid));
->>>>>>> 68962ae9
 		return;
 	}
 
