--- conflicted
+++ resolved
@@ -813,36 +813,8 @@
 static int mv88e6xxx_get_mac_eee(struct dsa_switch *ds, int port,
 				 struct ethtool_eee *e)
 {
-<<<<<<< HEAD
-	struct mv88e6xxx_chip *chip = ds->priv;
-	u16 reg;
-	int err;
-
-	if (!mv88e6xxx_has(chip, MV88E6XXX_FLAG_EEE))
-		return -EOPNOTSUPP;
-
-	mutex_lock(&chip->reg_lock);
-
-	err = mv88e6xxx_phy_read(chip, port, 16, &reg);
-	if (err)
-		goto out;
-
-	e->eee_enabled = !!(reg & 0x0200);
-	e->tx_lpi_enabled = !!(reg & 0x0100);
-
-	err = mv88e6xxx_port_read(chip, port, MV88E6XXX_PORT_STS, &reg);
-	if (err)
-		goto out;
-
-	e->eee_active = !!(reg & MV88E6352_PORT_STS_EEE);
-out:
-	mutex_unlock(&chip->reg_lock);
-
-	return err;
-=======
 	/* Nothing to do on the port's MAC */
 	return 0;
->>>>>>> bb176f67
 }
 
 static int mv88e6xxx_set_mac_eee(struct dsa_switch *ds, int port,
@@ -907,8 +879,6 @@
 
 	if (err)
 		dev_err(ds->dev, "p%d: failed to update state\n", port);
-<<<<<<< HEAD
-=======
 }
 
 static int mv88e6xxx_pot_setup(struct mv88e6xxx_chip *chip)
@@ -925,7 +895,6 @@
 		return chip->info->ops->mgmt_rsvd2cpu(chip);
 
 	return 0;
->>>>>>> bb176f67
 }
 
 static int mv88e6xxx_atu_setup(struct mv88e6xxx_chip *chip)
@@ -1042,64 +1011,6 @@
 	return chip->info->ops->vtu_loadpurge(chip, entry);
 }
 
-<<<<<<< HEAD
-static int mv88e6xxx_port_vlan_dump(struct dsa_switch *ds, int port,
-				    struct switchdev_obj_port_vlan *vlan,
-				    switchdev_obj_dump_cb_t *cb)
-{
-	struct mv88e6xxx_chip *chip = ds->priv;
-	struct mv88e6xxx_vtu_entry next = {
-		.vid = chip->info->max_vid,
-	};
-	u16 pvid;
-	int err;
-
-	if (!chip->info->max_vid)
-		return -EOPNOTSUPP;
-
-	mutex_lock(&chip->reg_lock);
-
-	err = mv88e6xxx_port_get_pvid(chip, port, &pvid);
-	if (err)
-		goto unlock;
-
-	do {
-		err = mv88e6xxx_vtu_getnext(chip, &next);
-		if (err)
-			break;
-
-		if (!next.valid)
-			break;
-
-		if (next.member[port] ==
-		    MV88E6XXX_G1_VTU_DATA_MEMBER_TAG_NON_MEMBER)
-			continue;
-
-		/* reinit and dump this VLAN obj */
-		vlan->vid_begin = next.vid;
-		vlan->vid_end = next.vid;
-		vlan->flags = 0;
-
-		if (next.member[port] ==
-		    MV88E6XXX_G1_VTU_DATA_MEMBER_TAG_UNTAGGED)
-			vlan->flags |= BRIDGE_VLAN_INFO_UNTAGGED;
-
-		if (next.vid == pvid)
-			vlan->flags |= BRIDGE_VLAN_INFO_PVID;
-
-		err = cb(&vlan->obj);
-		if (err)
-			break;
-	} while (next.vid < chip->info->max_vid);
-
-unlock:
-	mutex_unlock(&chip->reg_lock);
-
-	return err;
-}
-
-=======
->>>>>>> bb176f67
 static int mv88e6xxx_atu_new(struct mv88e6xxx_chip *chip, u16 *fid)
 {
 	DECLARE_BITMAP(fid_bitmap, MV88E6XXX_N_FID);
@@ -1451,15 +1362,8 @@
 	int err;
 
 	mutex_lock(&chip->reg_lock);
-<<<<<<< HEAD
-	if (mv88e6xxx_port_db_load_purge(chip, port, fdb->addr, fdb->vid,
-					 MV88E6XXX_G1_ATU_DATA_STATE_UC_STATIC))
-		dev_err(ds->dev, "p%d: failed to load unicast MAC address\n",
-			port);
-=======
 	err = mv88e6xxx_port_db_load_purge(chip, port, addr, vid,
 					   MV88E6XXX_G1_ATU_DATA_STATE_UC_STATIC);
->>>>>>> bb176f67
 	mutex_unlock(&chip->reg_lock);
 
 	return err;
@@ -1472,11 +1376,7 @@
 	int err;
 
 	mutex_lock(&chip->reg_lock);
-<<<<<<< HEAD
-	err = mv88e6xxx_port_db_load_purge(chip, port, fdb->addr, fdb->vid,
-=======
 	err = mv88e6xxx_port_db_load_purge(chip, port, addr, vid,
->>>>>>> bb176f67
 					   MV88E6XXX_G1_ATU_DATA_STATE_UNUSED);
 	mutex_unlock(&chip->reg_lock);
 
@@ -1485,12 +1385,7 @@
 
 static int mv88e6xxx_port_db_dump_fid(struct mv88e6xxx_chip *chip,
 				      u16 fid, u16 vid, int port,
-<<<<<<< HEAD
-				      struct switchdev_obj *obj,
-				      switchdev_obj_dump_cb_t *cb)
-=======
 				      dsa_fdb_dump_cb_t *cb, void *data)
->>>>>>> bb176f67
 {
 	struct mv88e6xxx_atu_entry addr;
 	bool is_static;
@@ -1510,36 +1405,8 @@
 		if (addr.trunk || (addr.portvec & BIT(port)) == 0)
 			continue;
 
-<<<<<<< HEAD
-		if (obj->id == SWITCHDEV_OBJ_ID_PORT_FDB) {
-			struct switchdev_obj_port_fdb *fdb;
-
-			if (!is_unicast_ether_addr(addr.mac))
-				continue;
-
-			fdb = SWITCHDEV_OBJ_PORT_FDB(obj);
-			fdb->vid = vid;
-			ether_addr_copy(fdb->addr, addr.mac);
-			if (addr.state == MV88E6XXX_G1_ATU_DATA_STATE_UC_STATIC)
-				fdb->ndm_state = NUD_NOARP;
-			else
-				fdb->ndm_state = NUD_REACHABLE;
-		} else if (obj->id == SWITCHDEV_OBJ_ID_PORT_MDB) {
-			struct switchdev_obj_port_mdb *mdb;
-
-			if (!is_multicast_ether_addr(addr.mac))
-				continue;
-
-			mdb = SWITCHDEV_OBJ_PORT_MDB(obj);
-			mdb->vid = vid;
-			ether_addr_copy(mdb->addr, addr.mac);
-		} else {
-			return -EOPNOTSUPP;
-		}
-=======
 		if (!is_unicast_ether_addr(addr.mac))
 			continue;
->>>>>>> bb176f67
 
 		is_static = (addr.state ==
 			     MV88E6XXX_G1_ATU_DATA_STATE_UC_STATIC);
@@ -1552,12 +1419,7 @@
 }
 
 static int mv88e6xxx_port_db_dump(struct mv88e6xxx_chip *chip, int port,
-<<<<<<< HEAD
-				  struct switchdev_obj *obj,
-				  switchdev_obj_dump_cb_t *cb)
-=======
 				  dsa_fdb_dump_cb_t *cb, void *data)
->>>>>>> bb176f67
 {
 	struct mv88e6xxx_vtu_entry vlan = {
 		.vid = chip->info->max_vid,
@@ -1593,12 +1455,7 @@
 }
 
 static int mv88e6xxx_port_fdb_dump(struct dsa_switch *ds, int port,
-<<<<<<< HEAD
-				   struct switchdev_obj_port_fdb *fdb,
-				   switchdev_obj_dump_cb_t *cb)
-=======
 				   dsa_fdb_dump_cb_t *cb, void *data)
->>>>>>> bb176f67
 {
 	struct mv88e6xxx_chip *chip = ds->priv;
 	int err;
@@ -2994,23 +2851,15 @@
 	.stats_get_stats = mv88e6320_stats_get_stats,
 	.set_cpu_port = mv88e6095_g1_set_cpu_port,
 	.set_egress_port = mv88e6095_g1_set_egress_port,
-<<<<<<< HEAD
-	.mgmt_rsvd2cpu = mv88e6095_g2_mgmt_rsvd2cpu,
-=======
 	.mgmt_rsvd2cpu = mv88e6352_g2_mgmt_rsvd2cpu,
 	.pot_clear = mv88e6xxx_g2_pot_clear,
->>>>>>> bb176f67
 	.reset = mv88e6352_g1_reset,
 	.vtu_getnext = mv88e6185_g1_vtu_getnext,
 	.vtu_loadpurge = mv88e6185_g1_vtu_loadpurge,
 };
 
 static const struct mv88e6xxx_ops mv88e6321_ops = {
-<<<<<<< HEAD
-	/* MV88E6XXX_FAMILY_6321 */
-=======
 	/* MV88E6XXX_FAMILY_6320 */
->>>>>>> bb176f67
 	.irl_init_all = mv88e6352_g2_irl_init_all,
 	.get_eeprom = mv88e6xxx_g2_get_eeprom16,
 	.set_eeprom = mv88e6xxx_g2_set_eeprom16,
@@ -3327,13 +3176,8 @@
 		.g2_irqs = 10,
 		.atu_move_port_mask = 0xf,
 		.pvt = true,
-<<<<<<< HEAD
-		.tag_protocol = DSA_TAG_PROTO_EDSA,
-		.flags = MV88E6XXX_FLAGS_FAMILY_6165,
-=======
 		.multi_chip = true,
 		.tag_protocol = DSA_TAG_PROTO_EDSA,
->>>>>>> bb176f67
 		.ops = &mv88e6123_ops,
 	},
 
@@ -3389,13 +3233,8 @@
 		.g2_irqs = 10,
 		.atu_move_port_mask = 0xf,
 		.pvt = true,
-<<<<<<< HEAD
-		.tag_protocol = DSA_TAG_PROTO_EDSA,
-		.flags = MV88E6XXX_FLAGS_FAMILY_6165,
-=======
 		.multi_chip = true,
 		.tag_protocol = DSA_TAG_PROTO_EDSA,
->>>>>>> bb176f67
 		.ops = &mv88e6161_ops,
 	},
 
@@ -3937,23 +3776,6 @@
 	mutex_lock(&chip->reg_lock);
 	err = mv88e6xxx_port_db_load_purge(chip, port, mdb->addr, mdb->vid,
 					   MV88E6XXX_G1_ATU_DATA_STATE_UNUSED);
-<<<<<<< HEAD
-	mutex_unlock(&chip->reg_lock);
-
-	return err;
-}
-
-static int mv88e6xxx_port_mdb_dump(struct dsa_switch *ds, int port,
-				   struct switchdev_obj_port_mdb *mdb,
-				   switchdev_obj_dump_cb_t *cb)
-{
-	struct mv88e6xxx_chip *chip = ds->priv;
-	int err;
-
-	mutex_lock(&chip->reg_lock);
-	err = mv88e6xxx_port_db_dump(chip, port, &mdb->obj, cb);
-=======
->>>>>>> bb176f67
 	mutex_unlock(&chip->reg_lock);
 
 	return err;
@@ -3970,13 +3792,8 @@
 	.get_sset_count		= mv88e6xxx_get_sset_count,
 	.port_enable		= mv88e6xxx_port_enable,
 	.port_disable		= mv88e6xxx_port_disable,
-<<<<<<< HEAD
-	.set_eee		= mv88e6xxx_set_eee,
-	.get_eee		= mv88e6xxx_get_eee,
-=======
 	.get_mac_eee		= mv88e6xxx_get_mac_eee,
 	.set_mac_eee		= mv88e6xxx_set_mac_eee,
->>>>>>> bb176f67
 	.get_eeprom_len		= mv88e6xxx_get_eeprom_len,
 	.get_eeprom		= mv88e6xxx_get_eeprom,
 	.set_eeprom		= mv88e6xxx_set_eeprom,
