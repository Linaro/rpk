--- conflicted
+++ resolved
@@ -848,11 +848,7 @@
 int pcmcia_resume_card(struct pcmcia_socket *skt)
 {
 	int ret;
-<<<<<<< HEAD
-    
-=======
-
->>>>>>> 2fbe74b9
+
 	dev_dbg(&skt->dev, "waking up socket\n");
 
 	mutex_lock(&skt->skt_mutex);
@@ -880,11 +876,7 @@
 int pcmcia_eject_card(struct pcmcia_socket *skt)
 {
 	int ret;
-<<<<<<< HEAD
-    
-=======
-
->>>>>>> 2fbe74b9
+
 	dev_dbg(&skt->dev, "user eject request\n");
 
 	mutex_lock(&skt->skt_mutex);
