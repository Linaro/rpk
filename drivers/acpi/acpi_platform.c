--- conflicted
+++ resolved
@@ -118,11 +118,8 @@
 	pdevinfo.res = resources;
 	pdevinfo.num_res = count;
 	pdevinfo.fwnode = acpi_fwnode_handle(adev);
-<<<<<<< HEAD
 	pdevinfo.pre_add_cb = acpi_platform_pre_add_cb;
-=======
 	pdevinfo.properties = properties;
->>>>>>> a25f0944
 
 	if (acpi_dma_supported(adev))
 		pdevinfo.dma_mask = DMA_BIT_MASK(32);
