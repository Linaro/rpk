--- conflicted
+++ resolved
@@ -123,7 +123,6 @@
 	{ "CAVIUM", "THUNDERX", 2, 13, MCFG_BUS_ANY, &pci_thunder_ecam_ops,
 	  MCFG_RES_EMPTY},
 #endif
-<<<<<<< HEAD
 	{ "QCOM  ", "QDF2432 ", 1, 0, MCFG_BUS_ANY, &pci_32b_ops },
 	{ "QCOM  ", "QDF2432 ", 1, 1, MCFG_BUS_ANY, &pci_32b_ops },
 	{ "QCOM  ", "QDF2432 ", 1, 2, MCFG_BUS_ANY, &pci_32b_ops },
@@ -132,7 +131,6 @@
 	{ "QCOM  ", "QDF2432 ", 1, 5, MCFG_BUS_ANY, &pci_32b_ops },
 	{ "QCOM  ", "QDF2432 ", 1, 6, MCFG_BUS_ANY, &pci_32b_ops },
 	{ "QCOM  ", "QDF2432 ", 1, 7, MCFG_BUS_ANY, &pci_32b_ops },
-=======
 #ifdef CONFIG_PCI_HISI_ACPI
 	#define PCI_ACPI_QUIRK_QUAD_DOM(table_id, seg, ops) \
 	{ "HISI  ", table_id, 0, seg + 0, MCFG_BUS_ANY, ops }, \
@@ -146,7 +144,6 @@
 	PCI_ACPI_QUIRK_QUAD_DOM("HIP07   ", 8, &hisi_pcie_ops),
 	PCI_ACPI_QUIRK_QUAD_DOM("HIP07   ", 12, &hisi_pcie_ops),
 #endif
->>>>>>> 1a73dc15
 };
 
 static char mcfg_oem_id[ACPI_OEM_ID_SIZE];
