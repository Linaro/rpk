--- conflicted
+++ resolved
@@ -45,11 +45,7 @@
 	return ndd->nslabel_size;
 }
 
-<<<<<<< HEAD
-size_t sizeof_namespace_index(struct nvdimm_drvdata *ndd)
-=======
 int nvdimm_num_label_slots(struct nvdimm_drvdata *ndd)
->>>>>>> bb176f67
 {
 	return ndd->nsarea.config_size / (sizeof_namespace_label(ndd) + 1);
 }
@@ -66,20 +62,6 @@
 	 * starts to waste space at larger config_sizes, but it's
 	 * unlikely we'll ever see anything but 128K.
 	 */
-<<<<<<< HEAD
-	index_span = ndd->nsarea.config_size / (sizeof_namespace_label(ndd) + 1);
-	index_span /= NSINDEX_ALIGN * 2;
-	ndd->nsindex_size = index_span * NSINDEX_ALIGN;
-
-	return ndd->nsindex_size;
-}
-
-int nvdimm_num_label_slots(struct nvdimm_drvdata *ndd)
-{
-	return ndd->nsarea.config_size / (sizeof_namespace_label(ndd) + 1);
-}
-
-=======
 	nslot = nvdimm_num_label_slots(ndd);
 	space = ndd->nsarea.config_size - nslot * sizeof_namespace_label(ndd);
 	size = ALIGN(sizeof(struct nd_namespace_index) + DIV_ROUND_UP(nslot, 8),
@@ -92,7 +74,6 @@
 	return 0;
 }
 
->>>>>>> bb176f67
 static int __nd_label_validate(struct nvdimm_drvdata *ndd)
 {
 	/*
