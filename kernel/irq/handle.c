--- conflicted
+++ resolved
@@ -145,13 +145,11 @@
 	int legacy_count;
 	int i;
 
-<<<<<<< HEAD
 	init_irq_default_affinity();
-=======
+
 	 /* initialize nr_irqs based on nr_cpu_ids */
 	arch_probe_nr_irqs();
 	printk(KERN_INFO "NR_IRQS:%d nr_irqs:%d\n", NR_IRQS, nr_irqs);
->>>>>>> 4369f1fb
 
 	desc = irq_desc_legacy;
 	legacy_count = ARRAY_SIZE(irq_desc_legacy);
@@ -245,11 +243,9 @@
 	int count;
 	int i;
 
-<<<<<<< HEAD
 	init_irq_default_affinity();
-=======
+
 	printk(KERN_INFO "NR_IRQS:%d\n", NR_IRQS);
->>>>>>> 4369f1fb
 
 	desc = irq_desc;
 	count = ARRAY_SIZE(irq_desc);
