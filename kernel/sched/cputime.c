#include <linux/export.h>
#include <linux/sched.h>
#include <linux/tsacct_kern.h>
#include <linux/kernel_stat.h>
#include <linux/static_key.h>
#include <linux/context_tracking.h>
#include "sched.h"
#ifdef CONFIG_PARAVIRT
#include <asm/paravirt.h>
#endif


#ifdef CONFIG_IRQ_TIME_ACCOUNTING

/*
 * There are no locks covering percpu hardirq/softirq time.
 * They are only modified in vtime_account, on corresponding CPU
 * with interrupts disabled. So, writes are safe.
 * They are read and saved off onto struct rq in update_rq_clock().
 * This may result in other CPU reading this CPU's irq time and can
 * race with irq/vtime_account on this CPU. We would either get old
 * or new value with a side effect of accounting a slice of irq time to wrong
 * task when irq is in progress while we read rq->clock. That is a worthy
 * compromise in place of having locks on each irq in account_system_time.
 */
DEFINE_PER_CPU(u64, cpu_hardirq_time);
DEFINE_PER_CPU(u64, cpu_softirq_time);

static DEFINE_PER_CPU(u64, irq_start_time);
static int sched_clock_irqtime;

void enable_sched_clock_irqtime(void)
{
	sched_clock_irqtime = 1;
}

void disable_sched_clock_irqtime(void)
{
	sched_clock_irqtime = 0;
}

#ifndef CONFIG_64BIT
DEFINE_PER_CPU(seqcount_t, irq_time_seq);
#endif /* CONFIG_64BIT */

/*
 * Called before incrementing preempt_count on {soft,}irq_enter
 * and before decrementing preempt_count on {soft,}irq_exit.
 */
void irqtime_account_irq(struct task_struct *curr)
{
	s64 delta;
	int cpu;

	if (!sched_clock_irqtime)
		return;

	cpu = smp_processor_id();
	delta = sched_clock_cpu(cpu) - __this_cpu_read(irq_start_time);
	__this_cpu_add(irq_start_time, delta);

	irq_time_write_begin();
	/*
	 * We do not account for softirq time from ksoftirqd here.
	 * We want to continue accounting softirq time to ksoftirqd thread
	 * in that case, so as not to confuse scheduler with a special task
	 * that do not consume any time, but still wants to run.
	 */
	if (hardirq_count())
		__this_cpu_add(cpu_hardirq_time, delta);
	else if (in_serving_softirq() && curr != this_cpu_ksoftirqd())
		__this_cpu_add(cpu_softirq_time, delta);

	irq_time_write_end();
}
EXPORT_SYMBOL_GPL(irqtime_account_irq);

static cputime_t irqtime_account_hi_update(cputime_t maxtime)
{
	u64 *cpustat = kcpustat_this_cpu->cpustat;
	unsigned long flags;
	cputime_t irq_cputime;

	local_irq_save(flags);
	irq_cputime = nsecs_to_cputime64(this_cpu_read(cpu_hardirq_time)) -
		      cpustat[CPUTIME_IRQ];
	irq_cputime = min(irq_cputime, maxtime);
	cpustat[CPUTIME_IRQ] += irq_cputime;
	local_irq_restore(flags);
	return irq_cputime;
}

static cputime_t irqtime_account_si_update(cputime_t maxtime)
{
	u64 *cpustat = kcpustat_this_cpu->cpustat;
	unsigned long flags;
	cputime_t softirq_cputime;

	local_irq_save(flags);
	softirq_cputime = nsecs_to_cputime64(this_cpu_read(cpu_softirq_time)) -
			  cpustat[CPUTIME_SOFTIRQ];
	softirq_cputime = min(softirq_cputime, maxtime);
	cpustat[CPUTIME_SOFTIRQ] += softirq_cputime;
	local_irq_restore(flags);
	return softirq_cputime;
}

#else /* CONFIG_IRQ_TIME_ACCOUNTING */

#define sched_clock_irqtime	(0)

static cputime_t irqtime_account_hi_update(cputime_t dummy)
{
	return 0;
}

static cputime_t irqtime_account_si_update(cputime_t dummy)
{
	return 0;
}

#endif /* !CONFIG_IRQ_TIME_ACCOUNTING */

static inline void task_group_account_field(struct task_struct *p, int index,
					    u64 tmp)
{
	/*
	 * Since all updates are sure to touch the root cgroup, we
	 * get ourselves ahead and touch it first. If the root cgroup
	 * is the only cgroup, then nothing else should be necessary.
	 *
	 */
	__this_cpu_add(kernel_cpustat.cpustat[index], tmp);

	cpuacct_account_field(p, index, tmp);
}

/*
 * Account user cpu time to a process.
 * @p: the process that the cpu time gets accounted to
 * @cputime: the cpu time spent in user space since the last update
 * @cputime_scaled: cputime scaled by cpu frequency
 */
void account_user_time(struct task_struct *p, cputime_t cputime,
		       cputime_t cputime_scaled)
{
	int index;

	/* Add user time to process. */
	p->utime += cputime;
	p->utimescaled += cputime_scaled;
	account_group_user_time(p, cputime);

	index = (task_nice(p) > 0) ? CPUTIME_NICE : CPUTIME_USER;

	/* Add user time to cpustat. */
	task_group_account_field(p, index, (__force u64) cputime);

	/* Account for user time used */
	acct_account_cputime(p);
}

/*
 * Account guest cpu time to a process.
 * @p: the process that the cpu time gets accounted to
 * @cputime: the cpu time spent in virtual machine since the last update
 * @cputime_scaled: cputime scaled by cpu frequency
 */
static void account_guest_time(struct task_struct *p, cputime_t cputime,
			       cputime_t cputime_scaled)
{
	u64 *cpustat = kcpustat_this_cpu->cpustat;

	/* Add guest time to process. */
	p->utime += cputime;
	p->utimescaled += cputime_scaled;
	account_group_user_time(p, cputime);
	p->gtime += cputime;

	/* Add guest time to cpustat. */
	if (task_nice(p) > 0) {
		cpustat[CPUTIME_NICE] += (__force u64) cputime;
		cpustat[CPUTIME_GUEST_NICE] += (__force u64) cputime;
	} else {
		cpustat[CPUTIME_USER] += (__force u64) cputime;
		cpustat[CPUTIME_GUEST] += (__force u64) cputime;
	}
}

/*
 * Account system cpu time to a process and desired cpustat field
 * @p: the process that the cpu time gets accounted to
 * @cputime: the cpu time spent in kernel space since the last update
 * @cputime_scaled: cputime scaled by cpu frequency
 * @target_cputime64: pointer to cpustat field that has to be updated
 */
static inline
void __account_system_time(struct task_struct *p, cputime_t cputime,
			cputime_t cputime_scaled, int index)
{
	/* Add system time to process. */
	p->stime += cputime;
	p->stimescaled += cputime_scaled;
	account_group_system_time(p, cputime);

	/* Add system time to cpustat. */
	task_group_account_field(p, index, (__force u64) cputime);

	/* Account for system time used */
	acct_account_cputime(p);
}

/*
 * Account system cpu time to a process.
 * @p: the process that the cpu time gets accounted to
 * @hardirq_offset: the offset to subtract from hardirq_count()
 * @cputime: the cpu time spent in kernel space since the last update
 * @cputime_scaled: cputime scaled by cpu frequency
 */
void account_system_time(struct task_struct *p, int hardirq_offset,
			 cputime_t cputime, cputime_t cputime_scaled)
{
	int index;

	if ((p->flags & PF_VCPU) && (irq_count() - hardirq_offset == 0)) {
		account_guest_time(p, cputime, cputime_scaled);
		return;
	}

	if (hardirq_count() - hardirq_offset)
		index = CPUTIME_IRQ;
	else if (in_serving_softirq())
		index = CPUTIME_SOFTIRQ;
	else
		index = CPUTIME_SYSTEM;

	__account_system_time(p, cputime, cputime_scaled, index);
}

/*
 * Account for involuntary wait time.
 * @cputime: the cpu time spent in involuntary wait
 */
void account_steal_time(cputime_t cputime)
{
	u64 *cpustat = kcpustat_this_cpu->cpustat;

	cpustat[CPUTIME_STEAL] += (__force u64) cputime;
}

/*
 * Account for idle time.
 * @cputime: the cpu time spent in idle wait
 */
void account_idle_time(cputime_t cputime)
{
	u64 *cpustat = kcpustat_this_cpu->cpustat;
	struct rq *rq = this_rq();

	if (atomic_read(&rq->nr_iowait) > 0)
		cpustat[CPUTIME_IOWAIT] += (__force u64) cputime;
	else
		cpustat[CPUTIME_IDLE] += (__force u64) cputime;
}

/*
 * When a guest is interrupted for a longer amount of time, missed clock
 * ticks are not redelivered later. Due to that, this function may on
 * occasion account more time than the calling functions think elapsed.
 */
static __always_inline cputime_t steal_account_process_time(cputime_t maxtime)
{
#ifdef CONFIG_PARAVIRT
	if (static_key_false(&paravirt_steal_enabled)) {
		cputime_t steal_cputime;
		u64 steal;

		steal = paravirt_steal_clock(smp_processor_id());
		steal -= this_rq()->prev_steal_time;

		steal_cputime = min(nsecs_to_cputime(steal), maxtime);
		account_steal_time(steal_cputime);
		this_rq()->prev_steal_time += cputime_to_nsecs(steal_cputime);

		return steal_cputime;
	}
#endif
	return 0;
}

/*
 * Account how much elapsed time was spent in steal, irq, or softirq time.
 */
static inline cputime_t account_other_time(cputime_t max)
{
	cputime_t accounted;

	accounted = steal_account_process_time(max);

	if (accounted < max)
		accounted += irqtime_account_hi_update(max - accounted);

	if (accounted < max)
		accounted += irqtime_account_si_update(max - accounted);

	return accounted;
}

/*
 * Accumulate raw cputime values of dead tasks (sig->[us]time) and live
 * tasks (sum on group iteration) belonging to @tsk's group.
 */
void thread_group_cputime(struct task_struct *tsk, struct task_cputime *times)
{
	struct signal_struct *sig = tsk->signal;
	cputime_t utime, stime;
	struct task_struct *t;
	unsigned int seq, nextseq;
	unsigned long flags;

	rcu_read_lock();
	/* Attempt a lockless read on the first round. */
	nextseq = 0;
	do {
		seq = nextseq;
		flags = read_seqbegin_or_lock_irqsave(&sig->stats_lock, &seq);
		times->utime = sig->utime;
		times->stime = sig->stime;
		times->sum_exec_runtime = sig->sum_sched_runtime;

		for_each_thread(tsk, t) {
			task_cputime(t, &utime, &stime);
			times->utime += utime;
			times->stime += stime;
			times->sum_exec_runtime += task_sched_runtime(t);
		}
		/* If lockless access failed, take the lock. */
		nextseq = 1;
	} while (need_seqretry(&sig->stats_lock, seq));
	done_seqretry_irqrestore(&sig->stats_lock, seq, flags);
	rcu_read_unlock();
}

#ifdef CONFIG_IRQ_TIME_ACCOUNTING
/*
 * Account a tick to a process and cpustat
 * @p: the process that the cpu time gets accounted to
 * @user_tick: is the tick from userspace
 * @rq: the pointer to rq
 *
 * Tick demultiplexing follows the order
 * - pending hardirq update
 * - pending softirq update
 * - user_time
 * - idle_time
 * - system time
 *   - check for guest_time
 *   - else account as system_time
 *
 * Check for hardirq is done both for system and user time as there is
 * no timer going off while we are on hardirq and hence we may never get an
 * opportunity to update it solely in system time.
 * p->stime and friends are only updated on system time and not on irq
 * softirq as those do not count in task exec_runtime any more.
 */
static void irqtime_account_process_tick(struct task_struct *p, int user_tick,
					 struct rq *rq, int ticks)
{
	u64 cputime = (__force u64) cputime_one_jiffy * ticks;
	cputime_t scaled, other;

	/*
	 * When returning from idle, many ticks can get accounted at
	 * once, including some ticks of steal, irq, and softirq time.
	 * Subtract those ticks from the amount of time accounted to
	 * idle, or potentially user or system time. Due to rounding,
	 * other time can exceed ticks occasionally.
	 */
	other = account_other_time(ULONG_MAX);
	if (other >= cputime)
		return;
	cputime -= other;
	scaled = cputime_to_scaled(cputime);

	if (this_cpu_ksoftirqd() == p) {
		/*
		 * ksoftirqd time do not get accounted in cpu_softirq_time.
		 * So, we have to handle it separately here.
		 * Also, p->stime needs to be updated for ksoftirqd.
		 */
		__account_system_time(p, cputime, scaled, CPUTIME_SOFTIRQ);
	} else if (user_tick) {
		account_user_time(p, cputime, scaled);
	} else if (p == rq->idle) {
		account_idle_time(cputime);
	} else if (p->flags & PF_VCPU) { /* System time or guest time */
		account_guest_time(p, cputime, scaled);
	} else {
		__account_system_time(p, cputime, scaled,	CPUTIME_SYSTEM);
	}
}

static void irqtime_account_idle_ticks(int ticks)
{
	struct rq *rq = this_rq();

	irqtime_account_process_tick(current, 0, rq, ticks);
}
#else /* CONFIG_IRQ_TIME_ACCOUNTING */
static inline void irqtime_account_idle_ticks(int ticks) {}
static inline void irqtime_account_process_tick(struct task_struct *p, int user_tick,
						struct rq *rq, int nr_ticks) {}
#endif /* CONFIG_IRQ_TIME_ACCOUNTING */

/*
 * Use precise platform statistics if available:
 */
#ifdef CONFIG_VIRT_CPU_ACCOUNTING

#ifndef __ARCH_HAS_VTIME_TASK_SWITCH
void vtime_common_task_switch(struct task_struct *prev)
{
	if (is_idle_task(prev))
		vtime_account_idle(prev);
	else
		vtime_account_system(prev);

#ifdef CONFIG_VIRT_CPU_ACCOUNTING_NATIVE
	vtime_account_user(prev);
#endif
	arch_vtime_task_switch(prev);
}
#endif

#endif /* CONFIG_VIRT_CPU_ACCOUNTING */


#ifdef CONFIG_VIRT_CPU_ACCOUNTING_NATIVE
/*
 * Archs that account the whole time spent in the idle task
 * (outside irq) as idle time can rely on this and just implement
 * vtime_account_system() and vtime_account_idle(). Archs that
 * have other meaning of the idle time (s390 only includes the
 * time spent by the CPU when it's in low power mode) must override
 * vtime_account().
 */
#ifndef __ARCH_HAS_VTIME_ACCOUNT
void vtime_account_irq_enter(struct task_struct *tsk)
{
	if (!in_interrupt() && is_idle_task(tsk))
		vtime_account_idle(tsk);
	else
		vtime_account_system(tsk);
}
EXPORT_SYMBOL_GPL(vtime_account_irq_enter);
#endif /* __ARCH_HAS_VTIME_ACCOUNT */

void task_cputime_adjusted(struct task_struct *p, cputime_t *ut, cputime_t *st)
{
	*ut = p->utime;
	*st = p->stime;
}
EXPORT_SYMBOL_GPL(task_cputime_adjusted);

void thread_group_cputime_adjusted(struct task_struct *p, cputime_t *ut, cputime_t *st)
{
	struct task_cputime cputime;

	thread_group_cputime(p, &cputime);

	*ut = cputime.utime;
	*st = cputime.stime;
}
#else /* !CONFIG_VIRT_CPU_ACCOUNTING_NATIVE */
/*
 * Account a single tick of cpu time.
 * @p: the process that the cpu time gets accounted to
 * @user_tick: indicates if the tick is a user or a system tick
 */
void account_process_tick(struct task_struct *p, int user_tick)
{
	cputime_t cputime, scaled, steal;
	struct rq *rq = this_rq();

	if (vtime_accounting_cpu_enabled())
		return;

	if (sched_clock_irqtime) {
		irqtime_account_process_tick(p, user_tick, rq, 1);
		return;
	}

	cputime = cputime_one_jiffy;
	steal = steal_account_process_time(ULONG_MAX);

	if (steal >= cputime)
		return;

	cputime -= steal;
	scaled = cputime_to_scaled(cputime);

	if (user_tick)
		account_user_time(p, cputime, scaled);
	else if ((p != rq->idle) || (irq_count() != HARDIRQ_OFFSET))
		account_system_time(p, HARDIRQ_OFFSET, cputime, scaled);
	else
		account_idle_time(cputime);
}

/*
 * Account multiple ticks of idle time.
 * @ticks: number of stolen ticks
 */
void account_idle_ticks(unsigned long ticks)
{
	cputime_t cputime, steal;

	if (sched_clock_irqtime) {
		irqtime_account_idle_ticks(ticks);
		return;
	}

	cputime = jiffies_to_cputime(ticks);
<<<<<<< HEAD
	steal = steal_account_process_time(cputime);
=======
	steal = steal_account_process_time(ULONG_MAX);
>>>>>>> 08895a8b

	if (steal >= cputime)
		return;

	cputime -= steal;
	account_idle_time(cputime);
}

/*
 * Perform (stime * rtime) / total, but avoid multiplication overflow by
 * loosing precision when the numbers are big.
 */
static cputime_t scale_stime(u64 stime, u64 rtime, u64 total)
{
	u64 scaled;

	for (;;) {
		/* Make sure "rtime" is the bigger of stime/rtime */
		if (stime > rtime)
			swap(rtime, stime);

		/* Make sure 'total' fits in 32 bits */
		if (total >> 32)
			goto drop_precision;

		/* Does rtime (and thus stime) fit in 32 bits? */
		if (!(rtime >> 32))
			break;

		/* Can we just balance rtime/stime rather than dropping bits? */
		if (stime >> 31)
			goto drop_precision;

		/* We can grow stime and shrink rtime and try to make them both fit */
		stime <<= 1;
		rtime >>= 1;
		continue;

drop_precision:
		/* We drop from rtime, it has more bits than stime */
		rtime >>= 1;
		total >>= 1;
	}

	/*
	 * Make sure gcc understands that this is a 32x32->64 multiply,
	 * followed by a 64/32->64 divide.
	 */
	scaled = div_u64((u64) (u32) stime * (u64) (u32) rtime, (u32)total);
	return (__force cputime_t) scaled;
}

/*
 * Adjust tick based cputime random precision against scheduler runtime
 * accounting.
 *
 * Tick based cputime accounting depend on random scheduling timeslices of a
 * task to be interrupted or not by the timer.  Depending on these
 * circumstances, the number of these interrupts may be over or
 * under-optimistic, matching the real user and system cputime with a variable
 * precision.
 *
 * Fix this by scaling these tick based values against the total runtime
 * accounted by the CFS scheduler.
 *
 * This code provides the following guarantees:
 *
 *   stime + utime == rtime
 *   stime_i+1 >= stime_i, utime_i+1 >= utime_i
 *
 * Assuming that rtime_i+1 >= rtime_i.
 */
static void cputime_adjust(struct task_cputime *curr,
			   struct prev_cputime *prev,
			   cputime_t *ut, cputime_t *st)
{
	cputime_t rtime, stime, utime;
	unsigned long flags;

	/* Serialize concurrent callers such that we can honour our guarantees */
	raw_spin_lock_irqsave(&prev->lock, flags);
	rtime = nsecs_to_cputime(curr->sum_exec_runtime);

	/*
	 * This is possible under two circumstances:
	 *  - rtime isn't monotonic after all (a bug);
	 *  - we got reordered by the lock.
	 *
	 * In both cases this acts as a filter such that the rest of the code
	 * can assume it is monotonic regardless of anything else.
	 */
	if (prev->stime + prev->utime >= rtime)
		goto out;

	stime = curr->stime;
	utime = curr->utime;

	/*
	 * If either stime or both stime and utime are 0, assume all runtime is
	 * userspace. Once a task gets some ticks, the monotonicy code at
	 * 'update' will ensure things converge to the observed ratio.
	 */
	if (stime == 0) {
		utime = rtime;
		goto update;
	}

	if (utime == 0) {
		stime = rtime;
		goto update;
	}

	stime = scale_stime((__force u64)stime, (__force u64)rtime,
			    (__force u64)(stime + utime));

update:
	/*
	 * Make sure stime doesn't go backwards; this preserves monotonicity
	 * for utime because rtime is monotonic.
	 *
	 *  utime_i+1 = rtime_i+1 - stime_i
	 *            = rtime_i+1 - (rtime_i - utime_i)
	 *            = (rtime_i+1 - rtime_i) + utime_i
	 *            >= utime_i
	 */
	if (stime < prev->stime)
		stime = prev->stime;
	utime = rtime - stime;

	/*
	 * Make sure utime doesn't go backwards; this still preserves
	 * monotonicity for stime, analogous argument to above.
	 */
	if (utime < prev->utime) {
		utime = prev->utime;
		stime = rtime - utime;
	}

	prev->stime = stime;
	prev->utime = utime;
out:
	*ut = prev->utime;
	*st = prev->stime;
	raw_spin_unlock_irqrestore(&prev->lock, flags);
}

void task_cputime_adjusted(struct task_struct *p, cputime_t *ut, cputime_t *st)
{
	struct task_cputime cputime = {
		.sum_exec_runtime = p->se.sum_exec_runtime,
	};

	task_cputime(p, &cputime.utime, &cputime.stime);
	cputime_adjust(&cputime, &p->prev_cputime, ut, st);
}
EXPORT_SYMBOL_GPL(task_cputime_adjusted);

void thread_group_cputime_adjusted(struct task_struct *p, cputime_t *ut, cputime_t *st)
{
	struct task_cputime cputime;

	thread_group_cputime(p, &cputime);
	cputime_adjust(&cputime, &p->signal->prev_cputime, ut, st);
}
#endif /* !CONFIG_VIRT_CPU_ACCOUNTING_NATIVE */

#ifdef CONFIG_VIRT_CPU_ACCOUNTING_GEN
static cputime_t vtime_delta(struct task_struct *tsk)
{
	unsigned long now = READ_ONCE(jiffies);

	if (time_before(now, (unsigned long)tsk->vtime_snap))
		return 0;

	return jiffies_to_cputime(now - tsk->vtime_snap);
}

static cputime_t get_vtime_delta(struct task_struct *tsk)
{
	unsigned long now = READ_ONCE(jiffies);
	cputime_t delta, other;

	/*
	 * Unlike tick based timing, vtime based timing never has lost
	 * ticks, and no need for steal time accounting to make up for
	 * lost ticks. Vtime accounts a rounded version of actual
	 * elapsed time. Limit account_other_time to prevent rounding
	 * errors from causing elapsed vtime to go negative.
	 */
	delta = jiffies_to_cputime(now - tsk->vtime_snap);
	other = account_other_time(delta);
	WARN_ON_ONCE(tsk->vtime_snap_whence == VTIME_INACTIVE);
	tsk->vtime_snap = now;

	return delta - other;
}

static void __vtime_account_system(struct task_struct *tsk)
{
	cputime_t delta_cpu = get_vtime_delta(tsk);

	account_system_time(tsk, irq_count(), delta_cpu, cputime_to_scaled(delta_cpu));
}

void vtime_account_system(struct task_struct *tsk)
{
	if (!vtime_delta(tsk))
		return;

	write_seqcount_begin(&tsk->vtime_seqcount);
	__vtime_account_system(tsk);
	write_seqcount_end(&tsk->vtime_seqcount);
}

void vtime_account_user(struct task_struct *tsk)
{
	cputime_t delta_cpu;

	write_seqcount_begin(&tsk->vtime_seqcount);
	tsk->vtime_snap_whence = VTIME_SYS;
	if (vtime_delta(tsk)) {
		delta_cpu = get_vtime_delta(tsk);
		account_user_time(tsk, delta_cpu, cputime_to_scaled(delta_cpu));
	}
	write_seqcount_end(&tsk->vtime_seqcount);
}

void vtime_user_enter(struct task_struct *tsk)
{
	write_seqcount_begin(&tsk->vtime_seqcount);
	if (vtime_delta(tsk))
		__vtime_account_system(tsk);
	tsk->vtime_snap_whence = VTIME_USER;
	write_seqcount_end(&tsk->vtime_seqcount);
}

void vtime_guest_enter(struct task_struct *tsk)
{
	/*
	 * The flags must be updated under the lock with
	 * the vtime_snap flush and update.
	 * That enforces a right ordering and update sequence
	 * synchronization against the reader (task_gtime())
	 * that can thus safely catch up with a tickless delta.
	 */
	write_seqcount_begin(&tsk->vtime_seqcount);
	if (vtime_delta(tsk))
		__vtime_account_system(tsk);
	current->flags |= PF_VCPU;
	write_seqcount_end(&tsk->vtime_seqcount);
}
EXPORT_SYMBOL_GPL(vtime_guest_enter);

void vtime_guest_exit(struct task_struct *tsk)
{
	write_seqcount_begin(&tsk->vtime_seqcount);
	__vtime_account_system(tsk);
	current->flags &= ~PF_VCPU;
	write_seqcount_end(&tsk->vtime_seqcount);
}
EXPORT_SYMBOL_GPL(vtime_guest_exit);

void vtime_account_idle(struct task_struct *tsk)
{
	cputime_t delta_cpu = get_vtime_delta(tsk);

	account_idle_time(delta_cpu);
}

void arch_vtime_task_switch(struct task_struct *prev)
{
	write_seqcount_begin(&prev->vtime_seqcount);
	prev->vtime_snap_whence = VTIME_INACTIVE;
	write_seqcount_end(&prev->vtime_seqcount);

	write_seqcount_begin(&current->vtime_seqcount);
	current->vtime_snap_whence = VTIME_SYS;
	current->vtime_snap = jiffies;
	write_seqcount_end(&current->vtime_seqcount);
}

void vtime_init_idle(struct task_struct *t, int cpu)
{
	unsigned long flags;

	local_irq_save(flags);
	write_seqcount_begin(&t->vtime_seqcount);
	t->vtime_snap_whence = VTIME_SYS;
	t->vtime_snap = jiffies;
	write_seqcount_end(&t->vtime_seqcount);
	local_irq_restore(flags);
}

cputime_t task_gtime(struct task_struct *t)
{
	unsigned int seq;
	cputime_t gtime;

	if (!vtime_accounting_enabled())
		return t->gtime;

	do {
		seq = read_seqcount_begin(&t->vtime_seqcount);

		gtime = t->gtime;
		if (t->vtime_snap_whence == VTIME_SYS && t->flags & PF_VCPU)
			gtime += vtime_delta(t);

	} while (read_seqcount_retry(&t->vtime_seqcount, seq));

	return gtime;
}

/*
 * Fetch cputime raw values from fields of task_struct and
 * add up the pending nohz execution time since the last
 * cputime snapshot.
 */
static void
fetch_task_cputime(struct task_struct *t,
		   cputime_t *u_dst, cputime_t *s_dst,
		   cputime_t *u_src, cputime_t *s_src,
		   cputime_t *udelta, cputime_t *sdelta)
{
	unsigned int seq;
	unsigned long long delta;

	do {
		*udelta = 0;
		*sdelta = 0;

		seq = read_seqcount_begin(&t->vtime_seqcount);

		if (u_dst)
			*u_dst = *u_src;
		if (s_dst)
			*s_dst = *s_src;

		/* Task is sleeping, nothing to add */
		if (t->vtime_snap_whence == VTIME_INACTIVE ||
		    is_idle_task(t))
			continue;

		delta = vtime_delta(t);

		/*
		 * Task runs either in user or kernel space, add pending nohz time to
		 * the right place.
		 */
		if (t->vtime_snap_whence == VTIME_USER || t->flags & PF_VCPU) {
			*udelta = delta;
		} else {
			if (t->vtime_snap_whence == VTIME_SYS)
				*sdelta = delta;
		}
	} while (read_seqcount_retry(&t->vtime_seqcount, seq));
}


void task_cputime(struct task_struct *t, cputime_t *utime, cputime_t *stime)
{
	cputime_t udelta, sdelta;

	if (!vtime_accounting_enabled()) {
		if (utime)
			*utime = t->utime;
		if (stime)
			*stime = t->stime;
		return;
	}

	fetch_task_cputime(t, utime, stime, &t->utime,
			   &t->stime, &udelta, &sdelta);
	if (utime)
		*utime += udelta;
	if (stime)
		*stime += sdelta;
}

void task_cputime_scaled(struct task_struct *t,
			 cputime_t *utimescaled, cputime_t *stimescaled)
{
	cputime_t udelta, sdelta;

	if (!vtime_accounting_enabled()) {
		if (utimescaled)
			*utimescaled = t->utimescaled;
		if (stimescaled)
			*stimescaled = t->stimescaled;
		return;
	}

	fetch_task_cputime(t, utimescaled, stimescaled,
			   &t->utimescaled, &t->stimescaled, &udelta, &sdelta);
	if (utimescaled)
		*utimescaled += cputime_to_scaled(udelta);
	if (stimescaled)
		*stimescaled += cputime_to_scaled(sdelta);
}
#endif /* CONFIG_VIRT_CPU_ACCOUNTING_GEN */<|MERGE_RESOLUTION|>--- conflicted
+++ resolved
@@ -521,11 +521,7 @@
 	}
 
 	cputime = jiffies_to_cputime(ticks);
-<<<<<<< HEAD
-	steal = steal_account_process_time(cputime);
-=======
 	steal = steal_account_process_time(ULONG_MAX);
->>>>>>> 08895a8b
 
 	if (steal >= cputime)
 		return;
